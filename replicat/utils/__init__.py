import argparse
import ast
import asyncio
import base64
import collections.abc
import functools
import gc
import importlib
import inspect
import logging
import os
import re
import threading
import time
import weakref
from decimal import Decimal
from enum import Enum, auto
from pathlib import Path
from types import SimpleNamespace
from typing import List, Optional

from tqdm import tqdm

from .. import __version__, exceptions
from . import adapters, compat, fs  # noqa

PREFIXES_TABLE = {
    'k': 1_000,
    'K': 1_000,
    'Ki': 1_024,
    'ki': 1_024,
    'M': 1_000**2,
    'm': 1_000**2,
    'Mi': 1_024**2,
    'mi': 1_024**2,
    'g': 1_000**3,
    'G': 1_000**3,
    'gi': 1_024**3,
    'Gi': 1_024**3,
}
UNITS_TABLE = {'B': 1, 'b': Decimal('0.125')}
HUMAN_SIZE_REGEX = (
    r'(?P<value>([\d]*[.])?[\d]+)\s*?(?P<prefix>%s)?(?P<unit>[Bb])?'
    % "|".join(PREFIXES_TABLE)
)

logger = logging.getLogger(__name__)


class AutoLowerStrEnum(str, Enum):
    @staticmethod
    def _generate_next_value_(name, start, count, last_values):
        return name.lower()


class ColumnMixin:
    @classmethod
    def parse_list(cls, string):
<<<<<<< HEAD
        return [cls(x.strip()) for x in string.split(',')]
=======
        return [cls(x) for x in map(str.strip, string.split(','))]
>>>>>>> d156e341


class SnapshotListColumn(ColumnMixin, AutoLowerStrEnum):
    NAME = auto()
    NOTE = auto()
    TIMESTAMP = auto()
    FILE_COUNT = auto()
    SIZE = auto()


class FileListColumn(ColumnMixin, AutoLowerStrEnum):
    SNAPSHOT_NAME = auto()
    SNAPSHOT_DATE = auto()
    PATH = auto()
    CHUNK_COUNT = auto()
    SIZE = auto()
    DIGEST = auto()
    ATIME = auto()
    MTIME = auto()
    CTIME = auto()


def _backend_tuple(uri):
    parts = uri.split(':', 1)
    if len(parts) < 2:
        name, connection_string = 'local', parts[0]
    else:
        name, connection_string = parts

    if not name.isidentifier():
        logger.error('Invalid backend module name format')
        raise ValueError

    try:
        mod = importlib.import_module(f'..backends.{name}', package=__package__)
    except BaseException as e:
        if not isinstance(e, ModuleNotFoundError):
            logger.exception('Error loading module %s', name)
        raise
    else:
        return (mod.Client, connection_string)


def _read_bytes(arg):
    return Path(arg).read_bytes()


# NOTE: Python uses the file system encoding in surrograteescape mode
# for command line arguments AND os.environ. And we need bytes. So yeah.
# Still, we'll use os.environb when available.
def _get_environb(var, default=None):
    try:
        return os.environb.get(os.fsencode(var), default)
    except AttributeError:
        if (value := os.environ.get(var, default)) is not default:
            return os.fsencode(value)
        else:
            return value


repository_parser = argparse.ArgumentParser(add_help=False)
repository_parser.add_argument(
    '-r',
    '--repository',
    type=_backend_tuple,
    dest='repo',
    help='<backend>:<connection string>. The REPLICAT_REPOSITORY environment '
    "variable is used as a fallback. If neither is provided, we'll use the CWD.",
    default=os.environ.get('REPLICAT_REPOSITORY', str(Path())),
)

common_options_parser = argparse.ArgumentParser(add_help=False)
common_options_parser.add_argument(
    '-q',
    '--hide-progress',
    dest='quiet',
    action='store_true',
    help='Disable progress bar for commands that support it.',
)
common_options_parser.add_argument(
    '-c',
    '--concurrent',
    default=5,
    type=int,
    help='The number of concurrent connections to the backend.',
)
cache_options = common_options_parser.add_mutually_exclusive_group()
cache_options.add_argument(
    '--cache-directory', help='Cache directory', default=fs.DEFAULT_CACHE_DIRECTORY
)
cache_options.add_argument(
    '--no-cache', action='store_const', const=None, dest='cache_directory'
)
common_options_parser.add_argument('-v', '--verbose', action='count', default=0)
common_options_parser.add_argument(
    '-K', '--key-file', metavar='KEYFILE', dest='key', type=_read_bytes
)
# All the different ways to provide the repository password.
# We could add a proper description for this group, but there's
# a long-standing argparse bug https://bugs.python.org/issue16807
password_options = common_options_parser.add_mutually_exclusive_group()
password_options.add_argument(
    '-p',
    '--password',
    type=os.fsencode,
    help="Password as a string. If neither password string nor the password file "
    "is provided, we'll use the REPLICAT_PASSWORD environment variable.",
)
password_options.add_argument(
    '-P',
    '--password-file',
    dest='password',
    metavar='PASSWORD_FILE_PATH',
    help="Path to a file with the password. If neither password string nor the "
    "password file is provided, we'll use the REPLICAT_PASSWORD environment variable.",
    type=_read_bytes,
)
common_options_parser.set_defaults(password=_get_environb('REPLICAT_PASSWORD'))


def make_main_parser(*parent_parsers):
    parser = argparse.ArgumentParser(add_help=True)
    parser.add_argument('--version', action='version', version=__version__)

    subparsers = parser.add_subparsers(dest='action', required=True)

    init_parser = subparsers.add_parser('init', parents=parent_parsers)
    init_parser.add_argument(
        '-o',
        '--key-output-file',
        help='Where to save the new repository key (the default is to write to standard output)',
        type=Path,
    )

    add_key_parser = subparsers.add_parser('add-key', parents=parent_parsers)
    add_key_password_options = add_key_parser.add_mutually_exclusive_group()
    add_key_password_options.add_argument('-n', '--new-password', type=os.fsencode)
    add_key_password_options.add_argument(
        '-N',
        '--new-password-file',
        dest='new_password',
        metavar='NEW_PASSWORD_FILE_PATH',
        type=_read_bytes,
    )
    add_key_parser.add_argument(
        '--shared',
        action='store_true',
        help='Whether to share encrypted chunks with the owner of that key',
    )
    add_key_parser.add_argument(
        '-o',
        '--key-output-file',
        help='Where to save the new repository key (the default is to write to standard output)',
        type=Path,
    )

    list_snapshots_parser = subparsers.add_parser(
        'list-snapshots', parents=parent_parsers, aliases=['ls']
    )
    list_snapshots_parser.add_argument(
        '-S',
        '--snapshot-regex',
        help='Regex to filter snapshots (can be specified more than once '
        'to include snapshots matching ANY of the given regexes)',
        action='append',
    )
    list_snapshots_parser.add_argument(
        '--no-header',
        help='Do not include table header in the output',
        action='store_true',
    )
    list_snapshots_parser.add_argument(
        '--columns',
        help='Comma-separated list of columns to include in the output '
        '(choices are {})'.format(', '.join(SnapshotListColumn)),
        type=SnapshotListColumn.parse_list,
    )

    list_files_parser = subparsers.add_parser(
        'list-files', parents=parent_parsers, aliases=['lf']
    )
    list_files_parser.add_argument(
        '-S',
        '--snapshot-regex',
        help='Regex to filter snapshots (can be specified more than once '
        'to include snapshots matching ANY of the given regexes)',
        action='append',
    )
    list_files_parser.add_argument(
        '-F',
        '--file-regex',
        help='Regex to filter files (can be specified more than once '
        'to include files matching ANY of the given regexes)',
        action='append',
    )
    list_files_parser.add_argument(
        '--no-header',
        help='Do not include table header in the output',
        action='store_true',
    )
    list_files_parser.add_argument(
        '--columns',
        help='Comma-separated list of columns to include in the output '
        '(choices are {})'.format(', '.join(FileListColumn)),
        type=FileListColumn.parse_list,
    )

    snapshot_parser = subparsers.add_parser('snapshot', parents=parent_parsers)
    snapshot_parser.add_argument('path', nargs='+', type=Path)
    snapshot_parser.add_argument('-n', '--note')
    snapshot_parser.add_argument(
        '-L', '--limit-rate', dest='rate_limit', type=human_to_bytes
    )

    restore_parser = subparsers.add_parser('restore', parents=parent_parsers)
    restore_parser.add_argument('path', nargs='?', help='Output directory', type=Path)
    restore_parser.add_argument(
        '-S',
        '--snapshot-regex',
        help='Regex to filter snapshots (can be specified more than once '
        'to include snapshots matching ANY of the given regexes)',
        action='append',
    )
    restore_parser.add_argument(
        '-F',
        '--file-regex',
        help='Regex to filter files (can be specified more than once '
        'to include files matching ANY of the given regexes)',
        action='append',
    )

    delete_parser = subparsers.add_parser('delete', parents=parent_parsers)
    delete_parser.add_argument('snapshot', nargs='+')
    delete_parser.add_argument('-y', '--yes', action='store_true')

    subparsers.add_parser('clean', parents=parent_parsers)

    benchmark_parser = subparsers.add_parser('benchmark', parents=parent_parsers)
    benchmark_parser.add_argument('name')

    upload_objects_parser = subparsers.add_parser(
        'upload-objects', parents=parent_parsers
    )
    upload_objects_parser.add_argument('path', nargs='+', type=Path)
    upload_objects_parser.add_argument(
        '-L', '--limit-rate', dest='rate_limit', type=human_to_bytes
    )
    upload_objects_parser.add_argument('-S', '--skip-existing', action='store_true')

    download_objects_parser = subparsers.add_parser(
        'download-objects', parents=parent_parsers
    )
    download_objects_parser.add_argument(
        'path', nargs='?', help='Output directory', type=Path
    )
    download_objects_parser.add_argument(
        '-O',
        '--object-regex',
        help='Regex to filter objects (can be specified more than once '
        'to include objects matching ANY of the given regexes)',
        action='append',
    )
    download_objects_parser.add_argument('-S', '--skip-existing', action='store_true')

    list_objects_parser = subparsers.add_parser('list-objects', parents=parent_parsers)
    list_objects_parser.add_argument(
        'path', nargs='?', help='Output directory', type=Path
    )
    list_objects_parser.add_argument(
        '-O',
        '--object-regex',
        help='Regex to filter objects (can be specified more than once '
        'to include objects matching ANY of the given regexes)',
        action='append',
    )

    delete_objects_parser = subparsers.add_parser(
        'delete-objects', parents=parent_parsers
    )
    delete_objects_parser.add_argument('object', nargs='+')
    delete_objects_parser.add_argument('-y', '--yes', action='store_true')
    return parser


def parser_from_backend_class(cls, *, inherit_common=True, missing=None):
    """Create a parser instance that inherits arguments from the common parser
    and adds arguments based on the class constructor signature
    """
    if inherit_common:
        parent_parsers = [common_options_parser]
    else:
        parent_parsers = []

    parser = argparse.ArgumentParser(add_help=False, parents=parent_parsers)
    group = parser.add_argument_group(
        f'arguments specific to the {cls.display_name} backend'
    )
    params = inspect.signature(cls).parameters

    for name, arg in params.items():
        # Take just keyword-only arguments
        if arg.kind is not arg.KEYWORD_ONLY:
            continue

        environment_var = f'{cls.short_name.upper()}_{name.upper()}'
        help_text = f'or the {environment_var} environment variable'
        if arg.default is not arg.empty:
            default = arg.default
            help_text += f', or the constructor default ({default})'
        else:
            default = missing

        name = name.replace('_', '-')
        group.add_argument(
            f'--{name}',
            default=os.environ.get(environment_var, default),
            # TODO: consider annotations?
            type=guess_type,
            help=help_text,
        )

    return parser


def combine_regexes(regex_list: List[str]) -> str:
    return '|'.join(regex_list)


def parse_cli_settings(args_list):
    mapping = {}
    unknown = []
    flag = None

    for arg in args_list:
        if arg.startswith('--'):
            if flag is not None:
                unknown.append(flag)
            flag = arg
        else:
            if flag is not None:
                key = flag.lstrip('-').replace('-', '_')
                value = guess_type(arg)
                mapping[key] = value
                flag = None
            else:
                unknown.append(arg)

    if flag is not None:
        unknown.append(flag)

    return mapping, unknown


def adapter_from_config(name, **kwargs):
    adapter_type = getattr(adapters, name)
    signature = inspect.signature(adapter_type)

    try:
        bound_args = signature.bind(**kwargs)
    except TypeError as e:
        raise exceptions.ReplicatError(
            f'Invalid configuration for adapter {name}'
        ) from e

    bound_args.apply_defaults()
    adapter_args = bound_args.arguments
    return adapter_type, adapter_args


def human_to_bytes(value):
    match = re.fullmatch(HUMAN_SIZE_REGEX, value)
    if match is None:
        raise ValueError
    groups = match.groupdict()
    bytes_amount = Decimal(groups['value'])
    if groups['prefix'] is not None:
        bytes_amount *= PREFIXES_TABLE[groups['prefix']]
    if groups['unit'] is not None:
        bytes_amount *= UNITS_TABLE[groups['unit']]
    return int(bytes_amount)


def bytes_to_human(value, prec=2):
    if value < 1_000:
        divisor, unit = 1, 'B'
    elif 1_000 <= value < 1_000**2:
        divisor, unit = 1_000, 'K'
    elif 1_000**2 <= value < 1_000**3:
        divisor, unit = 1_000**2, 'M'
    else:
        divisor, unit = 1_000**3, 'G'

    return f'{round(value / divisor, prec):g}{unit}'


def guess_type(value):
    if value.lower() in {'none', 'false', 'true'}:
        value = value.title()

    try:
        return ast.literal_eval(value)
    except (ValueError, SyntaxError):
        return value


def flat_to_nested(flat, *, sep='.'):
    """Convert a flat mapping to the equivalent nested/hierarchical
    mapping by splitting keys by the separator"""
    root = {}

    for key, value in sorted(flat.items()):
        *ancestors, attribute = key.split(sep)
        current = root
        try:
            for x in ancestors:
                current = current.setdefault(x, {})
            current[attribute] = value
        except (AttributeError, TypeError):
            raise exceptions.ReplicatError('Conflicting options')

    return root


def type_hint(object):
    """Gets called for objects that can't normally be serialized in JSON.
    We only expect to deal with byte strings right now"""
    # TODO: add memoryview?
    if isinstance(object, collections.abc.ByteString):
        return {'!b': str(base64.standard_b64encode(object), 'ascii')}
    raise TypeError


def type_reverse(object):
    """Intended to be used as an object_hook. Converts the JSON object
    returned from type_hint to a Python object of appropriate type"""
    if len(object) != 1:
        return object

    try:
        encoded = object['!b']
    except KeyError:
        return object
    else:
        return base64.standard_b64decode(encoded)


_async_auth_glock = asyncio.Lock()
_async_auth_locks = weakref.WeakKeyDictionary()
_sync_auth_glock = threading.Lock()
_sync_auth_locks = weakref.WeakKeyDictionary()


def requires_auth(func):
    """If a decorated backend method (async or plain) raises AuthRequired,
    indicating that the backend authorization is no longer valid,
    the decorator will call authenticate to refresh it"""
    # TODO: logging?
    if inspect.iscoroutinefunction(func):

        async def wrapper(self, *a, **ka):
            try:
                self._async_auth_lock
            except AttributeError:
                async with _async_auth_glock:
                    try:
                        lock = _async_auth_locks[self]
                    except KeyError:
                        lock = _async_auth_locks[self] = asyncio.Lock()

                if not lock.locked():
                    async with lock:
                        await self.authenticate()
                        self._async_auth_lock = lock
                else:
                    async with lock:
                        pass

            try:
                return await func(self, *a, **ka)
            except exceptions.AuthRequired:
                if not self._async_auth_lock.locked():
                    async with self._async_auth_lock:
                        await self.authenticate()
                else:
                    async with self._async_auth_lock:
                        pass

                return await wrapper(self, *a, **ka)

    else:

        def wrapper(self, *a, **ka):
            try:
                self._auth_lock
            except AttributeError:
                with _sync_auth_glock:
                    try:
                        lock = _sync_auth_locks[self]
                    except KeyError:
                        lock = _sync_auth_locks[self] = threading.Lock()

                if lock.acquire(blocking=False):
                    self.authenticate()
                    self._auth_lock = lock
                    lock.release()
                else:
                    with lock:
                        pass

            try:
                return func(self, *a, **ka)
            except exceptions.AuthRequired:
                if self._auth_lock.acquire(blocking=False):
                    try:
                        self.authenticate()
                    finally:
                        self._auth_lock.release()
                else:
                    with self._auth_lock:
                        pass

                return wrapper(self, *a, **ka)

    wrapper = functools.wraps(func)(wrapper)
    return wrapper


def disable_gc(func):
    def _decorator(*args, **kwargs):
        gcond = gc.isenabled()
        gc.disable()
        try:
            return func(*args, **kwargs)
        finally:
            if gcond:
                gc.enable()

    return _decorator


class DefaultNamespace(SimpleNamespace):
    def __getattr__(self, attr):
        return None


class RateLimiter:
    def __init__(self, limit):
        self.lock = threading.Lock()
        self.limit = limit
        self.checkpoint = None
        self.bytes_since_checkpoint = None

    def available(self):
        with self.lock:
            checkpoint = int(time.monotonic())
            if self.checkpoint is None or self.checkpoint < checkpoint:
                self.bytes_since_checkpoint = 0
                self.checkpoint = checkpoint

            return self.limit - self.bytes_since_checkpoint

    def consumed(self, bytes_amount):
        with self.lock:
            checkpoint = int(time.monotonic())
            if self.checkpoint is None or self.checkpoint < checkpoint:
                self.bytes_since_checkpoint = bytes_amount
                self.checkpoint = checkpoint
            else:
                self.bytes_since_checkpoint += bytes_amount


class TQDMIOReader:
    def __init__(
        self,
        stream,
        *,
        desc,
        total,
        position,
        disable,
        rate_limiter: Optional[RateLimiter] = None,
    ):
        self._stream = stream
        self._rate_limiter = rate_limiter
        self._tracker = tqdm(
            desc=desc,
            unit='B',
            total=total,
            unit_scale=True,
            position=position,
            disable=disable,
            leave=False,
        )

    def read(self, size):
        if self._rate_limiter is not None:
            size = min(max(self._rate_limiter.available(), 1), size, 16_384)
            data = self._stream.read(size)
            self._rate_limiter.consumed(len(data))
        else:
            data = self._stream.read(size)

        self._tracker.update(len(data))
        return data

    def seek(self, *args, **kwargs):
        pos = self._stream.seek(*args, **kwargs)
        self._tracker.reset()
        self._tracker.update(pos)

    def __enter__(self):
        return self

    def __exit__(self, *exc_info):
        self._tracker.close()


class TQDMIOWriter:
    def __init__(
        self,
        stream,
        *,
        desc,
        total,
        position,
        disable,
        rate_limiter: Optional[RateLimiter] = None,
    ):
        self._stream = stream
        self._rate_limiter = rate_limiter
        self._tracker = tqdm(
            desc=desc,
            unit='B',
            total=total,
            unit_scale=True,
            position=position,
            disable=disable,
            leave=False,
        )

    def write(self, data):
        # TODO: rate limiter
        length = self._stream.write(data)
        self._tracker.update(length)
        return length

    def seek(self, *args, **kwargs):
        pos = self._stream.seek(*args, **kwargs)
        self._tracker.reset()
        self._tracker.update(pos)

    def truncate(self, size=None):
        new_size = self._stream.truncate(size)
        self._tracker.reset(new_size)
        return new_size

    def __enter__(self):
        return self

    def __exit__(self, *exc_info):
        self._tracker.close()


async def async_gen_wrapper(it):
    # Probably sufficient for now
    for value in it:
        yield value
        await asyncio.sleep(0)


def iter_chunks(file, chunk_size=128_000):
    return iter(lambda: file.read(chunk_size), b'')


async def aiter_chunks(file, chunk_size=128_000):
    async for chunk in async_gen_wrapper(iter_chunks(file, chunk_size=chunk_size)):
        yield chunk


async def as_completed(tasks):
    queue = asyncio.Queue()

    for task in tasks:
        task.add_done_callback(queue.put_nowait)

    for _ in tasks:
        yield await queue.get()<|MERGE_RESOLUTION|>--- conflicted
+++ resolved
@@ -56,11 +56,7 @@
 class ColumnMixin:
     @classmethod
     def parse_list(cls, string):
-<<<<<<< HEAD
         return [cls(x.strip()) for x in string.split(',')]
-=======
-        return [cls(x) for x in map(str.strip, string.split(','))]
->>>>>>> d156e341
 
 
 class SnapshotListColumn(ColumnMixin, AutoLowerStrEnum):
