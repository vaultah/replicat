import asyncio
import bisect
import collections.abc
import concurrent.futures
import dataclasses
import inspect
import io
import json
import logging
import os
import os.path
import posixpath
import queue
import re
import sys
import threading
import time
from collections import defaultdict
from concurrent.futures import ThreadPoolExecutor
from contextlib import asynccontextmanager, contextmanager
from datetime import datetime, timezone
from decimal import Decimal
from functools import cached_property
from pathlib import Path
from typing import Any, ByteString, Dict, Iterator, List, NamedTuple, Optional, Tuple

from sty import ef, fg
from tqdm import tqdm
from tqdm.utils import CallbackIOWrapper

from . import exceptions, utils
from .utils import FileListColumn, SnapshotListColumn
from .utils.adapters import (
    ChunkerAdapter,
    CipherAdapter,
    HashAdapter,
    IncrementalHasher,
    KDFAdapter,
    MACAdapter,
)
from .utils.compat import Random

logger = logging.getLogger(__name__)


class LocationParts(NamedTuple):
    name: str
    tag: str


# dataclasses are hilariously slow when all you need is an
# immutable typed thing with __init__ and attribute access
class _SnapshotChunk(NamedTuple):
    contents: bytes
    index: int
    location: str
    stream_start: int
    stream_end: int
    counter: int


@dataclasses.dataclass
class _SnapshotFile:
    path: str
    stream_start: int
    stream_end: int
    metadata: Optional[Dict[str, Any]] = None
    digest: Optional[bytes] = None


@dataclasses.dataclass
class _SnapshotState:
    bytes_with_padding: int = 0
    bytes_chunked: int = 0
    bytes_reused: int = 0
    chunk_counter: int = 0
    current_file: Optional[_SnapshotFile] = None
    files: List[Tuple[int, _SnapshotFile]] = dataclasses.field(default_factory=list)


@dataclasses.dataclass(repr=False, frozen=True)
class RepositoryProps:
    chunker: ChunkerAdapter
    hasher: HashAdapter
    cipher: Optional[CipherAdapter] = None
    userkey: Optional[bytes] = None
    authenticator: Optional[MACAdapter] = None
    shared_kdf: Optional[KDFAdapter] = None
    private: Optional[Dict[str, Any]] = None

    @cached_property
    def encrypted(self) -> bool:
        return self.cipher is not None

    def hash_digest(self, data: bytes) -> bytes:
        return self.hasher.digest(data)

    def incremental_hasher(self) -> IncrementalHasher:
        return self.hasher.incremental_hasher()

    def encrypt(self, data: bytes, key: bytes) -> bytes:
        assert self.encrypted
        return self.cipher.encrypt(data, key)

    def decrypt(self, data: bytes, key: bytes) -> bytes:
        assert self.encrypted
        return self.cipher.decrypt(data, key)

    def mac(self, data: bytes) -> bytes:
        assert self.encrypted
        return self.authenticator.mac(data, params=self.private['mac_params'])

    def derive_shared_subkey(self, ctx: bytes) -> bytes:
        assert self.encrypted
        return self.shared_kdf.derive(
            self.private['shared_key'],
            context=ctx,
            params=self.private['shared_kdf_params'],
        )

    def chunkify(self, it: Iterator[ByteString]) -> Iterator[bytes]:
        params = self.private['chunker_params'] if self.encrypted else None
        return self.chunker(it, params=params)


class Repository:
    # NOTE: trailing slashes
    CHUNK_PREFIX = 'data/'
    SNAPSHOT_PREFIX = 'snapshots/'
    # These correspond to the names of adapters
    DEFAULT_CHUNKER_NAME = 'gclmulchunker'
    DEFAULT_CIPHER_NAME = 'aes_gcm'
    DEFAULT_HASHER_NAME = 'blake2b'
    DEFAULT_MAC_NAME = 'blake2b'
    DEFAULT_USER_KDF_NAME = 'scrypt'
    # Fast KDF for high-entropy inputs (used for shared data)
    DEFAULT_SHARED_KDF_NAME = 'blake2b'
    EMPTY_TABLE_VALUE = '--'
    DEFAULT_CACHE_DIRECTORY = utils.fs.DEFAULT_CACHE_DIRECTORY
    SNAPSHOT_LIST_COLUMN_LABELS = {
        SnapshotListColumn.NAME: 'name',
        SnapshotListColumn.NOTE: 'note',
        SnapshotListColumn.TIMESTAMP: 'timestamp (utc)',
        SnapshotListColumn.FILE_COUNT: 'files',
        SnapshotListColumn.SIZE: 'size',
    }
    FILE_LIST_COLUMN_LABELS = {
        FileListColumn.SNAPSHOT_NAME: 'snapshot name',
        FileListColumn.SNAPSHOT_DATE: 'snapshot date',
        FileListColumn.PATH: 'path',
<<<<<<< HEAD
        FileListColumn.CHUNK_COUNT: 'chunk count',
=======
        FileListColumn.CHUNK_COUNT: 'chunks',
>>>>>>> d156e341
        FileListColumn.SIZE: 'size',
        FileListColumn.DIGEST: 'digest',
        FileListColumn.ATIME: 'accessed at',
        FileListColumn.MTIME: 'modified at',
        FileListColumn.CTIME: 'created at',
    }

    def __init__(
        self,
        backend,
        *,
        concurrent,
        quiet=True,
        cache_directory=DEFAULT_CACHE_DIRECTORY,
    ):
        self._concurrent = concurrent
        self._quiet = quiet
        self._cache_directory = cache_directory

        self._slots = asyncio.Queue(maxsize=concurrent)
        # We need actual integers for TQDM slot management in CLI, but this queue
        # can also act as a semaphore in the general case. Note that numbering starts
        # from 2, leaving two topmost slots to non-slotable trackers
        for slot in range(2, concurrent + 2):
            self._slots.put_nowait(slot)

        self.backend = backend

    def display_status(self, message):
        print(ef.bold + message + ef.rs, file=sys.stderr)

    def display_danger(self, message):
        print(fg(255, 10, 10) + ef.bold + message + ef.rs + fg.rs, file=sys.stderr)

    def _get_cached(self, path):
        assert self._cache_directory is not None
        return Path(self._cache_directory, path).read_bytes()

    def _store_cached(self, path, data):
        assert self._cache_directory is not None
        file = Path(self._cache_directory, path)
        file.parent.mkdir(parents=True, exist_ok=True)
        file.write_bytes(data)

    def _delete_cached(self, path):
        assert self._cache_directory is not None
        return Path(self._cache_directory, path).unlink(missing_ok=True)

    @property
    def _unlocked(self):
        return hasattr(self, 'props')

    @cached_property
    def _default_backend_executor(self):
        """Default executor for non-async methods of the backend instance"""
        return ThreadPoolExecutor(
            max_workers=self._concurrent, thread_name_prefix='default-backend-executor'
        )

    @asynccontextmanager
    async def _acquire_slot(self):
        slot = await self._slots.get()
        try:
            yield slot
        finally:
            self._slots.put_nowait(slot)

    @contextmanager
    def _acquire_slot_threadsafe(self, *, loop):
        slot = asyncio.run_coroutine_threadsafe(self._slots.get(), loop).result()
        try:
            yield slot
        finally:
            loop.call_soon_threadsafe(self._slots.put_nowait, slot)

    async def _maybe_run_in_executor(self, func, *args, executor=None, **kwargs):
        if inspect.iscoroutinefunction(func):
            return await func(*args, **kwargs)
        else:
            loop = asyncio.get_running_loop()
            if executor is None:
                executor = self._default_backend_executor
            return await loop.run_in_executor(executor, func, *args, **kwargs)

    def _maybe_run_coroutine_threadsafe(self, func, *args, loop, **kwargs):
        if inspect.iscoroutinefunction(func):
            return asyncio.run_coroutine_threadsafe(
                func(*args, **kwargs), loop
            ).result()
        else:
            return func(*args, **kwargs)

    # Convenience wrappers for backend methods that do not need to know
    # the actual slot they are occupying (so most of them)
    async def _exists(self, location, /, *, executor=None):
        async with self._acquire_slot():
            logger.info('Checking existence of %s', location)
            return await self._maybe_run_in_executor(
                self.backend.exists, location, executor=executor
            )

    def _exists_threadsafe(self, location, /, *, loop):
        with self._acquire_slot_threadsafe(loop=loop):
            logger.info('Checking existence of %s', location)
            return self._maybe_run_coroutine_threadsafe(
                self.backend.exists, location, loop=loop
            )

    async def _download(self, location, /, *, executor=None):
        async with self._acquire_slot():
            logger.info('Downloading %s', location)
            return await self._maybe_run_in_executor(
                self.backend.download, location, executor=executor
            )

    def _download_threadsafe(self, location, /, *, loop):
        with self._acquire_slot_threadsafe(loop=loop):
            logger.info('Downloading %s', location)
            return self._maybe_run_coroutine_threadsafe(
                self.backend.download, location, loop=loop
            )

    async def _upload_data(self, location, data, /, *, executor=None):
        async with self._acquire_slot():
            logger.info('Uploading binary data (%d bytes) to %s', len(data), location)
            return await self._maybe_run_in_executor(
                self.backend.upload, location, data, executor=executor
            )

    def _upload_data_threadsafe(self, location, data, /, *, loop):
        with self._acquire_slot_threadsafe(loop=loop):
            logger.info('Uploading binary data (%d bytes) to %s', len(data), location)
            return self._maybe_run_coroutine_threadsafe(
                self.backend.upload, location, data, loop=loop
            )

    async def _delete(self, location, /, *, executor=None):
        async with self._acquire_slot():
            logger.info('Deleting %s', location)
            return await self._maybe_run_in_executor(
                self.backend.delete, location, executor=executor
            )

    def _delete_threadsafe(self, location, /, *, loop):
        with self._acquire_slot_threadsafe(loop=loop):
            logger.info('Deleting %s', location)
            return self._maybe_run_coroutine_threadsafe(
                self.backend.delete, location, loop=loop
            )

    async def _clean(self, /, *, executor=None):
        async with self._acquire_slot():
            logger.info('Running backend clean-up')
            return await self._maybe_run_in_executor(
                self.backend.clean, executor=executor
            )

    def _clean_threadsafe(self, /, *, loop):
        with self._acquire_slot_threadsafe(loop=loop):
            logger.info('Running backend clean-up')
            return self._maybe_run_coroutine_threadsafe(self.backend.clean, loop=loop)

    async def _close(self, /, *, executor=None):
        async with self._acquire_slot():
            logger.info('Closing backend instance')
            return await self._maybe_run_in_executor(
                self.backend.close, executor=executor
            )

    def _close_threadsafe(self, /, *, loop):
        with self._acquire_slot_threadsafe(loop=loop):
            logger.info('Closing backend instance')
            return self._maybe_run_coroutine_threadsafe(self.backend.close, loop=loop)

    async def _aiter(self, func, *args, **kwargs):
        if inspect.isasyncgenfunction(func):
            result = func(*args, **kwargs)
        else:
            result = await self._maybe_run_in_executor(func, *args, **kwargs)

        if not isinstance(result, collections.abc.AsyncIterable):
            result = utils.async_gen_wrapper(result)

        async for value in result:
            yield value

    def _compile_or_none(self, pattern):
        return re.compile(pattern) if pattern is not None else None

    def default_serialization_hook(self, data, /):
        return utils.type_hint(data)

    def serialize(self, object, /):
        string = json.dumps(
            object, separators=(',', ':'), default=self.default_serialization_hook
        )
        return bytes(string, 'ascii')

    def object_deserialization_hook(self, data, /):
        return utils.type_reverse(data)

    def deserialize(self, data, /):
        return json.loads(data, object_hook=self.object_deserialization_hook)

    def get_chunk_location(self, *, name, tag):
        """Build POSIX-style storage path for the chunk using its name and tag.
        The tag is included for ownership verification. The part after the last slash
        (actual filename on the filesystem) must be under 255 bytes for compatibility
        with most filesystems. You can assume that both name and tag are hex-strings
        each no longer than 128 characters. The returned path must start with
        CHUNK_PREFIX and is allowed to contain forward slashes, characters from name
        and tag, and hyphens."""
        return posixpath.join(
            self.CHUNK_PREFIX,
            tag[:2],
            tag[2:4],
            f'{tag[4:]}-{name}',
        )

    def parse_chunk_location(self, location, /):
        """Parse the storage path for the chunk, extract its name and tag"""
        if not location.startswith(self.CHUNK_PREFIX):
            raise ValueError('Not a chunk location')

        head, _, name = location.rpartition('-')
        parts = head.rsplit('/', 3)
        return LocationParts(name=name, tag=parts[1] + parts[2] + parts[3])

    def _chunk_digest_to_location_parts(self, digest, /):
        if self.props.encrypted:
            digest_mac = self.props.mac(digest)
            digest_mac_mac = self.props.mac(digest_mac)
        else:
            digest_mac = digest
            digest_mac_mac = digest

        return LocationParts(name=digest_mac.hex(), tag=digest_mac_mac.hex())

    def _chunk_digest_to_location(self, digest):
        name, tag = self._chunk_digest_to_location_parts(digest)
        return self.get_chunk_location(name=name, tag=tag)

    def get_snapshot_location(self, *, name, tag):
        """Build POSIX-style storage path for the snapshot using its name and tag.
        The tag is included for ownership verification. The part after the last slash
        (actual filename on the filesystem) must be under 255 bytes for compatibility
        with most filesystems. You can assume that both name and tag are hex-strings
        each no longer than 128 characters. The returned path must start with
        SNAPSHOT_PREFIX and is allowed to contain forward slashes, characters from name
        and tag, and hyphens."""
        return posixpath.join(self.SNAPSHOT_PREFIX, tag[:2], f'{tag[2:]}-{name}')

    def parse_snapshot_location(self, location, /):
        """Parse the storage path for the snapshot, extract its name and tag"""
        if not location.startswith(self.SNAPSHOT_PREFIX):
            raise ValueError('Not a snapshot location')
        head, _, name = location.rpartition('-')
        parts = head.rsplit('/', 2)
        return LocationParts(name=name, tag=parts[1] + parts[2])

    def _snapshot_digest_to_location_parts(self, digest, /):
        digest_mac = self.props.mac(digest) if self.props.encrypted else digest
        return LocationParts(name=digest.hex(), tag=digest_mac.hex())

    def read_metadata(self, file):
        if isinstance(file, int):
            stat_result = os.fstat(file)
        else:
            stat_result = os.stat(file)

        return {
            'st_mode': stat_result.st_mode,
            'st_uid': stat_result.st_uid,
            'st_gid': stat_result.st_gid,
            'st_size': stat_result.st_size,
            'st_atime_ns': stat_result.st_atime_ns,
            'st_mtime_ns': stat_result.st_mtime_ns,
            'st_ctime_ns': stat_result.st_ctime_ns,
        }

    def restore_metadata(self, path, metadata, /):
        # NOTE: fall back to non-nanosecond timestamps for compatibility with snapshots
        # that were created by older replicat versions (pre-1.3)
        try:
            ns = (metadata['st_atime_ns'], metadata['st_mtime_ns'])
        except KeyError:
            os.utime(path, times=(metadata['st_atime'], metadata['st_mtime']))
        else:
            os.utime(path, ns=ns)

    def _validate_settings(self, schema, obj):
        extra_keys = obj.keys() - schema.keys()
        if extra_keys:
            raise exceptions.ReplicatError(
                'Settings include unrecognized properties: '
                + ', '.join(map(repr, extra_keys))
            )

        for key, value in obj.items():
            allowed_types = schema[key]
            if isinstance(value, allowed_types):
                continue

            if isinstance(allowed_types, tuple):
                type_names = ', '.join([x.__name__ for x in allowed_types])
            else:
                type_names = allowed_types.__name__

            raise exceptions.ReplicatError(
                f'{key!r} -> {value!r} does not match any '
                f'of the allowed types ({type_names})'
            )

    def _make_config(self, *, settings=None):
        if settings is None:
            settings = {}

        config = {}

        # Hashing
        hashing_settings = settings.get('hashing', {})
        hashing_settings.setdefault('name', self.DEFAULT_HASHER_NAME)
        hasher_type, hasher_args = utils.adapter_from_config(**hashing_settings)
        config['hashing'] = dict(hasher_args, name=hasher_type.__name__)

        # Deduplication params
        chunking_settings = settings.get('chunking', {})
        chunking_settings.setdefault('name', self.DEFAULT_CHUNKER_NAME)
        chunker_type, chunker_args = utils.adapter_from_config(**chunking_settings)
        config['chunking'] = dict(chunker_args, name=chunker_type.__name__)

        if (encryption_settings := settings.get('encryption', {})) is not None:
            cipher_settings = encryption_settings.get('cipher', {})
            cipher_settings.setdefault('name', self.DEFAULT_CIPHER_NAME)
            cipher_type, cipher_args = utils.adapter_from_config(**cipher_settings)
            config['encryption'] = {
                'cipher': dict(cipher_args, name=cipher_type.__name__)
            }

        return config

    def _instantiate_config(self, config):
        chunker_type, chunker_args = utils.adapter_from_config(**config['chunking'])
        hasher_type, hasher_args = utils.adapter_from_config(**config['hashing'])

        if (encryption_config := config.get('encryption')) is not None:
            cipher_type, cipher_args = utils.adapter_from_config(
                **encryption_config['cipher']
            )
            cipher = cipher_type(**cipher_args)
        else:
            cipher = None

        return {
            'chunker': chunker_type(**chunker_args),
            'hasher': hasher_type(**hasher_args),
            'cipher': cipher,
        }

    def _make_key(self, *, cipher, chunker, settings=None, private=None):
        if settings is None:
            settings = {}

        encryption_settings = settings.get('encryption', {})
        # KDF for user personal data
        user_kdf_settings = encryption_settings.get('kdf', {})
        user_kdf_settings.setdefault('name', self.DEFAULT_USER_KDF_NAME)
        user_kdf_type, user_kdf_args = utils.adapter_from_config(
            **user_kdf_settings, length=cipher.key_bytes
        )
        user_kdf = user_kdf_type(**user_kdf_args)

        if private is None:
            # KDF for shared data
            shared_kdf_settings = encryption_settings.get('shared_kdf', {})
            shared_kdf_settings.setdefault('name', self.DEFAULT_SHARED_KDF_NAME)
            shared_kdf_type, shared_args = utils.adapter_from_config(
                **shared_kdf_settings, length=cipher.key_bytes
            )
            shared_kdf = shared_kdf_type(**shared_args)

            # Message authentication
            mac_settings = encryption_settings.get('mac', {})
            mac_settings.setdefault('name', self.DEFAULT_MAC_NAME)
            mac_type, mac_args = utils.adapter_from_config(**mac_settings)
            mac = mac_type(**mac_args)

            private = {
                'shared_key': cipher.generate_key(),
                'shared_kdf': dict(shared_args, name=shared_kdf_type.__name__),
                'shared_kdf_params': shared_kdf.generate_derivation_params(),
                'mac': dict(mac_args, name=mac_type.__name__),
                'mac_params': mac.generate_mac_params(),
                'chunker_params': chunker.generate_chunking_params(),
            }

        return {
            'kdf': dict(user_kdf_args, name=user_kdf_type.__name__),
            'kdf_params': user_kdf.generate_derivation_params(),
            'private': private,
        }

    def _instantiate_key(self, key, *, password, cipher):
        # User key derivation
        kdf_type, kdf_args = utils.adapter_from_config(**key['kdf'])
        userkey = kdf_type(**kdf_args).derive(password, params=key['kdf_params'])

        if isinstance(key['private'], bytes):
            # The 'private' portion of the key is still encrypted
            private = self.deserialize(cipher.decrypt(key['private'], userkey))
        else:
            private = key['private']

        # Message authentication
        authenticator_type, authenticator_args = utils.adapter_from_config(
            **private['mac']
        )
        # KDF for shared data
        shared_kdf_type, shared_kdf_args = utils.adapter_from_config(
            **private['shared_kdf']
        )

        return {
            'userkey': userkey,
            'authenticator': authenticator_type(**authenticator_args),
            'shared_kdf': shared_kdf_type(**shared_kdf_args),
            'private': private,
        }

    def _validate_init_settings(self, settings):
        self._validate_settings(
            {
                'hashing': collections.abc.Mapping,
                'chunking': collections.abc.Mapping,
                'encryption': (collections.abc.Mapping, type(None)),
            },
            settings,
        )

        if (encryption_settings := settings.get('encryption')) is not None:
            self._validate_settings(
                {
                    'cipher': collections.abc.Mapping,
                    'kdf': collections.abc.Mapping,
                },
                encryption_settings,
            )

    async def init(self, *, password=None, settings=None, key_output_path=None):
        if settings:
            self._validate_init_settings(settings)

        logger.info('Using provided settings: %r', settings)
        self.display_status('Generating new config')
        config = self._make_config(settings=settings)
        print(json.dumps(config, indent=4, default=self.default_serialization_hook))
        props = RepositoryProps(**self._instantiate_config(config))

        if props.encrypted:
            self.display_status('Generating new key')
            if password is None:
                raise exceptions.ReplicatError(
                    'A password is needed to initialize encrypted repository'
                )

            key = self._make_key(
                cipher=props.cipher, chunker=props.chunker, settings=settings
            )
            props = dataclasses.replace(
                props,
                **self._instantiate_key(key, password=password, cipher=props.cipher),
            )
            # Encrypt the private portion
            logger.debug('Private key portion (unencrypted): %r', key['private'])
            key['private'] = props.encrypt(
                self.serialize(key['private']), props.userkey
            )

            # TODO: store keys in the repository?
            if key_output_path is not None:
                key_output_path = Path(key_output_path).resolve()
                self.display_status(f'Writing key to {key_output_path}')
                key_output_path.write_bytes(self.serialize(key))
            else:
                print(
                    json.dumps(key, indent=4, default=self.default_serialization_hook)
                )
        else:
            key = None

        self.display_status('Uploading config')
        await self._upload_data('config', self.serialize(config))

        self.props = props
        return utils.DefaultNamespace(config=config, key=key)

    def _parse_config(self, contents):
        return RepositoryProps(**self._instantiate_config(self.deserialize(contents)))

    async def unlock(self, *, password=None, key=None):
        self.display_status('Loading config')
        props = self._parse_config(await self._download('config'))

        if props.encrypted:
            self.display_status('Unlocking repository')
            if password is None or key is None:
                raise exceptions.ReplicatError(
                    'Both password and key are needed to unlock this repository'
                )

            # TODO: Load keys from the backend as a fallback?
            if isinstance(key, collections.abc.ByteString):
                key = self.deserialize(key)

            props = dataclasses.replace(
                props,
                **self._instantiate_key(key, password=password, cipher=props.cipher),
            )

        self.props = props

    def _add_key(self, *, password, settings, props, private, key_output_path):
        self.display_status('Generating new key')
        key = self._make_key(
            cipher=props.cipher,
            chunker=props.chunker,
            settings=settings,
            private=private,
        )
        key_props = self._instantiate_key(key, password=password, cipher=props.cipher)

        # Encrypt the private portion
        logger.debug('Private portion of the new key (unencrypted): %r', key['private'])
        key['private'] = props.encrypt(
            self.serialize(key['private']),
            key_props['userkey'],
        )
        # TODO: store it in the repository?
        if key_output_path is not None:
            key_output_path = Path(key_output_path).resolve()
            self.display_status(f'Writing key to {key_output_path}')
            key_output_path.write_bytes(self.serialize(key))
        else:
            print(json.dumps(key, indent=4, default=self.default_serialization_hook))

        return key

    def _validate_add_key_settings(self, settings):
        self._validate_settings(
            {'encryption': collections.abc.Mapping},
            settings,
        )
        self._validate_settings(
            {'kdf': collections.abc.Mapping},
            settings['encryption'],
        )

    async def add_key(
        self, *, password, settings=None, shared=False, key_output_path=None
    ):
        if settings:
            self._validate_add_key_settings(settings)

        logger.info('Using provided settings: %r', settings)
        if password is None:
            raise exceptions.ReplicatError(
                'The password is required to generate a new key'
            )

        if shared:
            if not self._unlocked:
                raise exceptions.ReplicatError('The repository must be unlocked')
            private = self.props.private
            props = self.props
        else:
            private = None
            if self._unlocked:
                props = self.props
            else:
                self.display_status('Loading config')
                props = self._parse_config(await self._download('config'))

        if not props.encrypted:
            raise exceptions.ReplicatError('Repository is not encrypted')

        key = self._add_key(
            password=password,
            settings=settings,
            props=props,
            private=private,
            key_output_path=key_output_path,
        )
        return utils.DefaultNamespace(new_key=key)

    def _encrypt_snapshot_body(self, snapshot_body):
        if self.props.encrypted:
            encrypted_private_data = self.props.encrypt(
                self.serialize(snapshot_body['data']), self.props.userkey
            )
            encrypted_body = {
                'chunks': self.props.encrypt(
                    self.serialize(snapshot_body['chunks']),
                    self.props.derive_shared_subkey(
                        self.props.hash_digest(encrypted_private_data)
                    ),
                ),
                'data': encrypted_private_data,
            }
        else:
            encrypted_body = snapshot_body

        return self.serialize(encrypted_body)

    def _decrypt_snapshot_body(self, contents):
        body = self.deserialize(contents)

        if self.props.encrypted:
            body['chunks'] = self.deserialize(
                self.props.decrypt(
                    body['chunks'],
                    self.props.derive_shared_subkey(
                        self.props.hash_digest(body['data'])
                    ),
                )
            )
            try:
                data = self.props.decrypt(body['data'], self.props.userkey)
            except exceptions.DecryptionError:
                body['data'] = None
            else:
                body['data'] = self.deserialize(data)

        return body

    def _download_snapshot_threadsafe(self, path, expected_digest, *, loop):
        contents = None
        if self._cache_directory is not None:
            try:
                contents = self._get_cached(path)
            except FileNotFoundError:
                pass

        if contents is None:
            contents = self._download_threadsafe(path, loop=loop)

            logger.info('Verifying %s', path)
            if self.props.hash_digest(contents) != expected_digest:
                raise exceptions.ReplicatError(f'Snapshot at {path!r} is corrupted')

            if self._cache_directory is not None:
                logger.info('Caching %s', path)
                self._store_cached(path, contents)

        logger.info('Decrypting %s', path)
        body = self._decrypt_snapshot_body(contents)

        if body['data'] is None:
            logger.info(
                "Decryption of %s failed, but it's not corrupted (different key?)",
                path,
            )

        return body

    async def _load_snapshots(self, *, snapshot_regex=None):
        # In the most common case, we'll just load cached files and do some key
        # derivation and decryption, all of which might benefit from use of multiple
        # threads. In case we have to download some snapshots, we can run plain backend
        # methods directly from the threads and submit coroutines to the current event
        # loop. That said, we aren't using the standard backend executor for this, since
        # the second case should be rare, and to avoid potentially blocking unrelated
        # calls, but we still have to use slots to limit concurrent calls to the backend
        loader = ThreadPoolExecutor(
            max_workers=self._concurrent, thread_name_prefix='snapshot-loader'
        )
        future_to_path = {}
        loop = asyncio.get_running_loop()
        snapshot_re = self._compile_or_none(snapshot_regex)

        def _download_snapshot(path):
            name, tag = self.parse_snapshot_location(path)
            if snapshot_re is not None and snapshot_re.search(name) is None:
                logger.info('Skipping %s (does not match the filter)', path)
                return

            digest = bytes.fromhex(name)
            if self.props.encrypted and self.props.mac(digest) != bytes.fromhex(tag):
                logger.info('Skipping %s (invalid tag)', path)
                return

            return self._download_snapshot_threadsafe(path, digest, loop=loop)

        async for path in self._aiter(self.backend.list_files, self.SNAPSHOT_PREFIX):
            future = loop.run_in_executor(loader, _download_snapshot, path)
            future_to_path[future] = path

        async for task in utils.as_completed(future_to_path):
            if (body := await task) is None:
                continue
            yield future_to_path[task], body

    def _extract_snapshot_size(self, snapshot_data):
        files = snapshot_data['files']
        ranges_it = (chunk['range'] for file in files for chunk in file['chunks'])
        return sum(r[1] - r[0] for r in ranges_it)

    def _extract_snapshot_note(self, snapshot_data):
        return snapshot_data.get('note')

    def _extract_snapshot_file_count(self, snapshot_data):
        return len(snapshot_data['files'])

    def _extract_snapshot_utc_timestamp(self, snapshot_data):
        return datetime.fromisoformat(snapshot_data['utc_timestamp'])

    def _format_snapshot_name(self, *, path, chunks, data):
        return self.parse_snapshot_location(path).name

    def _format_snapshot_note(self, *, path, chunks, data):
        return data and self._extract_snapshot_note(data)

    def _format_snapshot_utc_timestamp(self, *, path, chunks, data):
        if data is None:
            return None

        dt = self._extract_snapshot_utc_timestamp(data)
        return dt.isoformat(sep=' ', timespec='seconds')

    def _format_snapshot_file_count(self, *, path, chunks, data):
        return data and self._extract_snapshot_file_count(data)

    def _format_snaphot_size(self, *, path, chunks, data):
        return data and utils.bytes_to_human(self._extract_snapshot_size(data))

    async def list_snapshots(self, *, snapshot_regex=None, header=True, columns=None):
        if columns is None:
            columns = [
                SnapshotListColumn.NAME,
                SnapshotListColumn.NOTE,
                SnapshotListColumn.TIMESTAMP,
                SnapshotListColumn.FILE_COUNT,
                SnapshotListColumn.SIZE,
            ]

        columns_getters = {
            SnapshotListColumn.NAME: self._format_snapshot_name,
            SnapshotListColumn.NOTE: self._format_snapshot_note,
            SnapshotListColumn.TIMESTAMP: self._format_snapshot_utc_timestamp,
<<<<<<< HEAD
            SnapshotListColumn.FILE_COUNT: self._format_snapshot_files_count,
=======
            SnapshotListColumn.FILE_COUNT: self._format_snapshot_file_count,
>>>>>>> d156e341
            SnapshotListColumn.SIZE: self._format_snaphot_size,
        }
        columns_widths = {}
        snapshots = []

        self.display_status('Loading snapshots')
        async for snapshot_path, snapshot_body in self._load_snapshots(
            snapshot_regex=snapshot_regex
        ):
            row = {}
            snapshot_chunks = snapshot_body['chunks']
            snapshot_data = snapshot_body['data']

            for column in columns:
                getter = columns_getters[column]
                value = getter(
                    path=snapshot_path,
                    chunks=snapshot_chunks,
                    data=snapshot_data,
                )
                value = str(value if value is not None else self.EMPTY_TABLE_VALUE)
                row[column] = value
                columns_widths[column] = max(len(value), columns_widths.get(column, 0))

            if snapshot_data is not None:
                snapshot_timestamp = snapshot_data['utc_timestamp']
            else:
                snapshot_timestamp = None

            snapshots.append((snapshot_timestamp, row))

        if not snapshots:
            return

        snapshots.sort(key=lambda x: x[0] or '', reverse=True)

        if header:
            formatted_headers = []
            for column, width in columns_widths.items():
                label = self.SNAPSHOT_LIST_COLUMN_LABELS[column]
                width = columns_widths[column] = max(len(label), columns_widths[column])
                formatted_headers.append(label.upper().center(width))

            print(*formatted_headers, sep='\t')

        for _, row in snapshots:
            print(
                *(value.ljust(columns_widths[col]) for col, value in row.items()),
                sep='\t',
            )

    def _format_file_snapshot_name(
        self, *, snapshot_path, snapshot_chunks, snapshot_data, file_data
    ):
        return self.parse_snapshot_location(snapshot_path).name

    def _format_file_snapshot_date(
        self, *, snapshot_path, snapshot_chunks, snapshot_data, file_data
    ):
        dt = datetime.fromisoformat(snapshot_data['utc_timestamp'])
        return dt.isoformat(sep=' ', timespec='seconds')

    def _format_file_path(
        self, *, snapshot_path, snapshot_chunks, snapshot_data, file_data
    ):
        return file_data['path']

    def _format_file_chunk_count(
        self, *, snapshot_path, snapshot_chunks, snapshot_data, file_data
    ):
        return len(file_data['chunks'])

    def _format_file_size(
        self, *, snapshot_path, snapshot_chunks, snapshot_data, file_data
    ):
        ranges_it = (cd['range'] for cd in file_data['chunks'])
        return utils.bytes_to_human(sum(r[1] - r[0] for r in ranges_it))

    def _format_file_digest(
        self, *, snapshot_path, snapshot_chunks, snapshot_data, file_data
    ):
        return (digest := file_data.get('digest')) and digest.hex()

    def _metadata_ts_to_dt(self, metadata, key):
        try:
            ts = metadata[key] / 1e9
        except KeyError:
            # NOTE: fall back to non-nanosecond timestamps for compatibility with
            # snapshots that were created by older replicat versions (pre-1.3)
            assert key.endswith('_ns'), key
            ts = metadata[key[:-3]]

        return datetime.fromtimestamp(ts, tz=timezone.utc).replace(tzinfo=None)

    def _format_file_mtime(
        self, *, snapshot_path, snapshot_chunks, snapshot_data, file_data
    ):
        dt = self._metadata_ts_to_dt(file_data['metadata'], 'st_mtime_ns')
        return dt.isoformat(sep=' ', timespec='seconds')

    def _format_file_ctime(
        self, *, snapshot_path, snapshot_chunks, snapshot_data, file_data
    ):
        dt = self._metadata_ts_to_dt(file_data['metadata'], 'st_ctime_ns')
        return dt.isoformat(sep=' ', timespec='seconds')

    def _format_file_atime(
        self, *, snapshot_path, snapshot_chunks, snapshot_data, file_data
    ):
        dt = self._metadata_ts_to_dt(file_data['metadata'], 'st_atime_ns')
        return dt.isoformat(sep=' ', timespec='seconds')

    async def list_files(
<<<<<<< HEAD
        self, *, snapshot_regex=None, files_regex=None, header=True, columns=None
=======
        self, *, snapshot_regex=None, file_regex=None, header=True, columns=None
>>>>>>> d156e341
    ):
        if columns is None:
            columns = [
                FileListColumn.SNAPSHOT_DATE,
                FileListColumn.PATH,
                FileListColumn.CHUNK_COUNT,
                FileListColumn.SIZE,
                FileListColumn.MTIME,
            ]

        columns_getters = {
            FileListColumn.SNAPSHOT_NAME: self._format_file_snapshot_name,
            FileListColumn.SNAPSHOT_DATE: self._format_file_snapshot_date,
            FileListColumn.PATH: self._format_file_path,
<<<<<<< HEAD
            FileListColumn.CHUNK_COUNT: self._format_file_chunks_count,
=======
            FileListColumn.CHUNK_COUNT: self._format_file_chunk_count,
>>>>>>> d156e341
            FileListColumn.SIZE: self._format_file_size,
            FileListColumn.DIGEST: self._format_file_digest,
            FileListColumn.ATIME: self._format_file_atime,
            FileListColumn.MTIME: self._format_file_mtime,
            FileListColumn.CTIME: self._format_file_ctime,
        }
        columns_widths = {}
        files = []
        file_re = self._compile_or_none(file_regex)

        self.display_status('Loading snapshots')
        async for snapshot_path, snapshot_body in self._load_snapshots(
            snapshot_regex=snapshot_regex
        ):
            snapshot_chunks = snapshot_body['chunks']
            snapshot_data = snapshot_body['data']
            if snapshot_data is None:
                continue

            for file_data in snapshot_data['files']:
                if file_re is not None and file_re.search(file_data['path']) is None:
                    continue

                row = {}
                for column in columns:
                    getter = columns_getters[column]
                    value = getter(
                        snapshot_path=snapshot_path,
                        snapshot_chunks=snapshot_chunks,
                        snapshot_data=snapshot_data,
                        file_data=file_data,
                    )
                    value = str(value if value is not None else self.EMPTY_TABLE_VALUE)
                    row[column] = value
                    columns_widths[column] = max(
                        len(value), columns_widths.get(column, 0)
                    )

                files.append((snapshot_data['utc_timestamp'], row))

        if not files:
            return

        files.sort(key=lambda x: x[0], reverse=True)

        if header:
            formatted_headers = []
            for column, width in columns_widths.items():
                label = self.FILE_LIST_COLUMN_LABELS[column]
                width = columns_widths[column] = max(len(label), columns_widths[column])
                formatted_headers.append(label.upper().center(width))

            print(*formatted_headers, sep='\t')

        for _, row in files:
            print(
                *(value.ljust(columns_widths[col]) for col, value in row.items()),
                sep='\t',
            )

    def _flatten_resolve_paths(self, paths):
        return list(utils.fs.flatten_paths(path.resolve(strict=True) for path in paths))

    async def snapshot(self, *, paths, note=None, rate_limit=None):
        self.display_status('Collecting files')
        files = self._flatten_resolve_paths(paths)
        logger.info('Found %d files', len(files))
        # Small files are more likely to change than big files, read them quickly
        # and bundle them together
        files.sort(key=lambda file: (file.stat().st_size, str(file)))

        state = _SnapshotState()
        chunks_table = {}
        snapshot_files = {}

        bytes_tracker = tqdm(
            desc='Data processed',
            unit='B',
            unit_scale=True,
            total=None,
            position=0,
            disable=self._quiet,
            leave=True,
        )
        finished_tracker = tqdm(
            desc='Files processed',
            unit='',
            total=len(files),
            position=1,
            disable=self._quiet,
            leave=True,
        )
        loop = asyncio.get_running_loop()
        chunk_queue = queue.Queue(maxsize=self._concurrent * 10)
        chunk_producer_executor = ThreadPoolExecutor(
            max_workers=1, thread_name_prefix='chunk-producer'
        )
        rate_limiter = utils.RateLimiter(rate_limit) if rate_limit is not None else None
        abort = threading.Event()

        def _chunk_done(chunk: _SnapshotChunk):
            finished_files_count = 0
            bisect_point = bisect.bisect_left(state.files, (chunk.stream_end + 1,))

            for index in range(bisect_point - 1, -1, -1):
                _, file = state.files[index]
                if file.stream_end < chunk.stream_start:
                    break

                try:
                    file_data = snapshot_files[file.path]
                except KeyError:
                    file_data = snapshot_files[file.path] = {
                        'path': file.path,
                        'chunks': [],
                        'digest': None,
                        'metadata': None,
                    }

                part_start = max(file.stream_start - chunk.stream_start, 0)
                part_end = min(file.stream_end, chunk.stream_end) - chunk.stream_start
                file_data['chunks'].append(
                    {
                        'range': [part_start, part_end],
                        'index': chunk.index,
                        'counter': chunk.counter,
                    }
                )

                if chunk.stream_end >= file.stream_end and file.digest is not None:
                    # File completed
                    file_data['digest'] = file.digest
                    file_data['metadata'] = file.metadata
                    logger.info('File %r fully processed', file.path)
                    finished_files_count += 1

            finished_tracker.update(finished_files_count)
            bytes_tracker.update(chunk.stream_end - chunk.stream_start)

        def _stream_files(chunk_size=16_777_216):
            for path in files:
                if (prev_file := state.current_file) is not None:
                    # Produce padding for the previous file
                    # TODO: let the chunker generate the padding?
                    if alignment := self.props.chunker.alignment:
                        padding_length = (
                            -(prev_file.stream_end - prev_file.stream_start) % alignment
                        )
                        if padding_length:
                            state.bytes_with_padding += padding_length
                            yield bytes(padding_length)

                    logger.info('Finished streaming file %r', prev_file.path)

                logger.info('Started streaming file %r', str(path))

                file = _SnapshotFile(
                    path=str(path),
                    stream_start=state.bytes_with_padding,
                    stream_end=state.bytes_with_padding,
                )
                state.current_file = file
                state.files.append((file.stream_start, file))
                hasher = self.props.incremental_hasher()

                with path.open('rb') as source_file:
                    while True:
                        chunk = source_file.read(chunk_size)
                        state.bytes_with_padding += len(chunk)
                        file.stream_end += len(chunk)
                        hasher.feed(chunk)
                        yield chunk

                        if len(chunk) < chunk_size:
                            break

                    file.digest = hasher.digest()
                    file.metadata = self.read_metadata(source_file.fileno())

            if state.current_file is not None:
                logger.info(
                    'Finished streaming file %r, stopping', state.current_file.path
                )

        def _chunk_producer(queue_timeout=0.025):
            # Will run in a different thread, because most of these actions release GIL
            for output_chunk in self.props.chunkify(_stream_files()):
                state.chunk_counter += 1
                stream_start = state.bytes_chunked
                state.bytes_chunked += len(output_chunk)
                digest = self.props.hash_digest(output_chunk)

                try:
                    index = chunks_table[digest]
                except KeyError:
                    index = chunks_table[digest] = len(chunks_table)
                    logger.info('Added digest %s to the table (I=%d)', digest, index)

                if self.props.encrypted:
                    encrypted_contents = self.props.encrypt(
                        output_chunk, self.props.derive_shared_subkey(digest)
                    )
                else:
                    encrypted_contents = output_chunk

                chunk = _SnapshotChunk(
                    contents=encrypted_contents,
                    index=index,
                    location=self._chunk_digest_to_location(digest),
                    counter=state.chunk_counter,
                    stream_start=stream_start,
                    stream_end=stream_start + len(output_chunk),
                )

                while True:
                    if abort.is_set():
                        logging.info('Stopping chunk producer')
                        return

                    try:
                        chunk_queue.put(chunk, timeout=queue_timeout)
                    except queue.Full:
                        pass
                    else:
                        break

        async def _worker(queue_timeout=0.025):
            while not chunk_queue.empty() or not chunk_producer.done():
                try:
                    chunk = chunk_queue.get_nowait()
                except queue.Empty:
                    await asyncio.sleep(queue_timeout)
                    continue

                exists = await self._exists(chunk.location)
                logger.info(
                    'Processing chunk #%d, exists=%s, I=%d, L=%s',
                    chunk.counter,
                    exists,
                    chunk.index,
                    chunk.location,
                )
                if exists:
                    _chunk_done(chunk)
                    state.bytes_reused += chunk.stream_end - chunk.stream_start
                else:
                    async with self._acquire_slot() as slot:
                        length = len(chunk.contents)
                        stream = io.BytesIO(chunk.contents)
                        iowrapper = utils.TQDMIOReader(
                            stream,
                            desc=f'Chunk #{chunk.counter:06}',
                            total=length,
                            position=slot,
                            disable=self._quiet,
                            rate_limiter=rate_limiter,
                        )
                        with stream, iowrapper:
                            await self._maybe_run_in_executor(
                                self.backend.upload_stream,
                                chunk.location,
                                iowrapper,
                                length,
                            )

                    _chunk_done(chunk)

        chunk_producer = loop.run_in_executor(chunk_producer_executor, _chunk_producer)
        with finished_tracker, bytes_tracker:
            try:
                await asyncio.gather(*(_worker() for _ in range(self._concurrent)))
            except:
                abort.set()
                raise
            finally:
                await chunk_producer

        now = datetime.utcnow()
        snapshot_data = {
            'utc_timestamp': str(now),
            'files': list(snapshot_files.values()),
            # TODO: 'config', 'version', 'uid', 'gid', 'hostname', 'platform'?
        }
        if note is not None:
            snapshot_data['note'] = note

        snapshot_body = {'chunks': list(chunks_table), 'data': snapshot_data}
        logger.debug(
            'Generated snapshot: %s',
            json.dumps(
                snapshot_body,
                indent=4,
                default=self.default_serialization_hook,
            ),
        )
        serialized_snapshot = self._encrypt_snapshot_body(snapshot_body)
        digest = self.props.hash_digest(serialized_snapshot)
        name, tag = self._snapshot_digest_to_location_parts(digest)
        location = self.get_snapshot_location(name=name, tag=tag)

        self.display_status(f'Uploading snapshot {name}')
        await self._upload_data(location, serialized_snapshot)

        if state.bytes_reused:
            reused_human = utils.bytes_to_human(state.bytes_reused)
            self.display_status(f'Used {reused_human} of existing data')

        return utils.DefaultNamespace(
            name=name,
            tag=tag,
            location=location,
            chunks=snapshot_body['chunks'],
            data=snapshot_body['data'],
        )

    def _write_file_part(self, path, data, offset):
        logger.info(
            'Writing %d bytes to %s starting from %d',
            len(data),
            path,
            offset,
        )
        try:
            file = path.open('r+b')
        except FileNotFoundError:
            path.parent.mkdir(parents=True, exist_ok=True)
            file = path.open('wb')

        with file:
            file_end = file.seek(0, io.SEEK_END)
            file.truncate(max(file_end, offset + len(data)))
            file.seek(offset)
            file.write(data)

    async def restore(self, *, snapshot_regex=None, file_regex=None, path=None):
        if path is None:
            path = Path()

        path = path.resolve()
        logger.info("Will restore files to %s", path)

        loop = asyncio.get_running_loop()
        # We'll submit plain backend methods to this executor instead of the standard
        # one. We still need to use slots to limit concurrent calls to the backend
        loader = ThreadPoolExecutor(
            max_workers=self._concurrent, thread_name_prefix='chunk-loader'
        )
        writer = ThreadPoolExecutor(
            max_workers=self._concurrent * 3, thread_name_prefix='file-writer'
        )

        glock = threading.Lock()
        flocks = {}
        flocks_refcounts = {}
        file_re = self._compile_or_none(file_regex)

        chunks_references = defaultdict(list)
        files_digests = {}
        files_metadata = {}

        total_bytes = 0

        def _write_chunk_ref(ref, contents):
            file_path, chunk_size, stream_start, start = ref
            restore_to, _ = files_metadata[file_path]

            with glock:
                try:
                    flock = flocks[restore_to]
                except KeyError:
                    flock = flocks[restore_to] = threading.Lock()
                    flocks_refcounts[restore_to] = 1
                else:
                    flocks_refcounts[restore_to] += 1

            with flock:
                self._write_file_part(
                    restore_to, contents[start : start + chunk_size], stream_start
                )

            with glock:
                bytes_tracker.update(chunk_size)
                flocks_refcounts[restore_to] -= 1
                if not flocks_refcounts[restore_to]:
                    del flocks_refcounts[restore_to], flocks[restore_to]

        def _download_chunk(digest, refs):
            location = self._chunk_digest_to_location(digest)
            contents = self._download_threadsafe(location, loop=loop)

            logger.info('Decrypting %s', location)
            if self.props.encrypted:
                decrypted_contents = self.props.decrypt(
                    contents,
                    self.props.derive_shared_subkey(digest),
                )
            else:
                decrypted_contents = contents

            logger.info('Verifying %s', location)
            if self.props.hash_digest(decrypted_contents) != digest:
                raise exceptions.ReplicatError(f'Chunk at {location!r} is corrupted')

            logger.info('Chunk %s referenced %d time(s)', location, len(refs))
            decrypted_view = memoryview(decrypted_contents)
            writer_futures = []
            referenced_paths = set()

            for ref in refs:
                writer_futures.append(
                    writer.submit(_write_chunk_ref, ref, decrypted_view)
                )
                referenced_paths.add(ref[0])

            for future in concurrent.futures.as_completed(writer_futures):
                future.result()

            for file_path in referenced_paths:
                with glock:
                    digests = files_digests[file_path]
                    digests.remove(digest)

                if not digests:
                    logger.info('Finished writing file %s', file_path)
                    with glock:
                        restore_path, metadata = files_metadata.pop(file_path)
                    self.restore_metadata(restore_path, metadata)

        self.display_status('Loading snapshots')
        snapshots_gen = self._load_snapshots(snapshot_regex=snapshot_regex)
        snapshots = [x async for _, x in snapshots_gen if x['data'] is not None]
        snapshots.sort(key=lambda x: x['data']['utc_timestamp'], reverse=True)

        for snapshot_body in snapshots:
            snapshot_chunks = snapshot_body['chunks']
            snapshot_data = snapshot_body['data']

            for file_data in snapshot_data['files']:
                if (file_path := file_data['path']) in files_digests:
                    continue

                if file_re is not None and file_re.search(file_path) is None:
                    logger.info('Skipping %s (does not match the filter)', file_path)
                    continue

                restore_to = Path(path, *Path(file_path).parts[1:]).resolve()
                files_metadata[file_path] = (restore_to, file_data['metadata'])
                digests = files_digests[file_path] = set()

                ordered_chunks = sorted(file_data['chunks'], key=lambda x: x['counter'])
                chunk_position = 0

                for chunk_data in ordered_chunks:
                    digest = snapshot_chunks[chunk_data['index']]
                    digests.add(digest)

                    start, end = chunk_data['range']
                    chunk_size = end - start
                    chunks_references[digest].append(
                        (
                            file_path,
                            chunk_size,
                            chunk_position,
                            start,
                        )
                    )
                    chunk_position += chunk_size

                total_bytes += chunk_position

        bytes_tracker = tqdm(
            desc='Data processed',
            unit='B',
            unit_scale=True,
            total=total_bytes,
            position=0,
            disable=self._quiet,
            leave=True,
        )
        with bytes_tracker:
            await asyncio.gather(
                *(
                    loop.run_in_executor(loader, _download_chunk, *x)
                    for x in chunks_references.items()
                )
            )

        return utils.DefaultNamespace(files=list(files_digests))

    def _format_snapshot_info_brief(self, snapshot_data):
        parts = []
        if (note := self._extract_snapshot_note(snapshot_data)) is not None:
            parts.append(note)

        dt = self._extract_snapshot_utc_timestamp(snapshot_data)
        file_count = self._extract_snapshot_file_count(snapshot_data)
        size = self._extract_snapshot_size(snapshot_data)
        parts.append('from ' + dt.isoformat(sep=' ', timespec='seconds'))
        parts.append(
            'with {} {}'.format(file_count, 'file' if file_count == 1 else 'files')
        )
        parts.append(utils.bytes_to_human(size))
        return ', '.join(parts)

    async def delete_snapshots(self, snapshots, /, *, confirm=True):
        # TODO: locking
        self.display_status('Loading snapshots')
        chunks_to_delete = set()
        chunks_to_keep = set()
        snapshots_locations = set()
        remaining_names = set(snapshots)
        danger_message_parts = ['The following snapshots will be deleted:']

        async for path, body in self._load_snapshots():
            name = self.parse_snapshot_location(path).name
            if name in remaining_names:
                if (snapshot_data := body['data']) is None:
                    raise exceptions.ReplicatError(
                        f'Cannot delete snapshot {name} (different key)'
                    )

                chunks_to_delete.update(body['chunks'])
                snapshots_locations.add(path)
                remaining_names.discard(name)
                danger_message_parts.append(
                    '    {} ({})'.format(
                        name, self._format_snapshot_info_brief(snapshot_data)
                    )
                )
            else:
                chunks_to_keep.update(body['chunks'])

        if remaining_names:
            raise exceptions.ReplicatError(
                f'Snapshots {", ".join(remaining_names)} are not available'
            )

        if confirm:
            self.display_danger('\n'.join(danger_message_parts))
            if input('Proceed? [y/n] ').lower() != 'y':
                logger.info('Aborting')
                return

        chunks_to_delete.difference_update(chunks_to_keep)

        finished_snapshots_tracker = tqdm(
            desc='Snapshots deleted',
            unit='',
            total=len(snapshots_locations),
            position=0,
            disable=self._quiet,
            leave=True,
        )

        async def _delete_snapshot(location):
            await self._delete(location)
            if self._cache_directory is not None:
                self._delete_cached(location)
            finished_snapshots_tracker.update()

        with finished_snapshots_tracker:
            await asyncio.gather(*map(_delete_snapshot, snapshots_locations))

        finished_chunks_tracker = tqdm(
            desc='Unreferenced chunks deleted',
            unit='',
            total=len(chunks_to_delete),
            position=0,
            disable=self._quiet,
            leave=True,
        )

        async def _delete_chunk(digest):
            location = self._chunk_digest_to_location(digest)
            await self._delete(location)
            finished_chunks_tracker.update()

        with finished_chunks_tracker:
            await asyncio.gather(*map(_delete_chunk, chunks_to_delete))

    async def clean(self):
        # TODO: locking
        self.display_status('Loading snapshots')
        referenced_digests = {
            y async for _, x in self._load_snapshots() for y in x['chunks']
        }
        referenced_locations = set(
            map(self._chunk_digest_to_location, referenced_digests)
        )
        to_delete = set()

        self.display_status('Fetching chunk list')
        async for location in self._aiter(self.backend.list_files, self.CHUNK_PREFIX):
            if location in referenced_locations:
                logger.info('Chunk %s is referenced, skipping', location)
                continue

            if self.props.encrypted:
                logger.info('Validating tag for %s', location)
                name, tag = self.parse_chunk_location(location)
                if self.props.mac(bytes.fromhex(name)) != bytes.fromhex(tag):
                    logger.info('Tag for %s did not match, skipping', location)
                    continue

            to_delete.add(location)

        if not to_delete:
            return

        finished_tracker = tqdm(
            desc='Unreferenced chunks deleted',
            unit='',
            total=len(to_delete),
            position=0,
            disable=self._quiet,
            leave=True,
        )

        async def _delete_chunk(location):
            await self._delete(location)
            finished_tracker.update()

        with finished_tracker:
            await asyncio.gather(*map(_delete_chunk, to_delete))

        self.display_status('Running post-deletion cleanup')
        await self._clean()

    @utils.disable_gc
    def _benchmark_chunker(self, adapter, number=10, size=512_000_000):
        prep_time = 0

        def _stream(seed=0):
            nonlocal prep_time
            method = Random(seed).randbytes
            for _ in range(number):
                start = time.perf_counter_ns()
                buffer = bytearray()
                while len(buffer) < size:
                    buffer += method(16_777_216)
                del buffer[size:]
                prep_time += time.perf_counter_ns() - start
                yield buffer

        stream = _stream()
        start = time.perf_counter_ns()
        processed_bytes = sum(map(len, adapter(stream)))
        elapsed = Decimal(time.perf_counter_ns() - start - prep_time).scaleb(-9)
        rate = processed_bytes / elapsed
        self.display_status(
            f'Processed {utils.bytes_to_human(processed_bytes, 3)} '
            f'in {elapsed:.3f} seconds ({utils.bytes_to_human(rate, 3)}/s)'
        )

    async def benchmark(self, name, settings=None):
        logger.info('Using provided settings: %r', settings)
        if settings is None:
            settings = {}

        adapter_type, adapter_args = utils.adapter_from_config(name=name, **settings)
        adapter = adapter_type(**adapter_args)
        argument_string = ', '.join(
            f'{name}={value!r}' for name, value in adapter_args.items()
        )
        self.display_status(f'Benchmarking {name}({argument_string})')
        benchmarker = ThreadPoolExecutor(
            max_workers=1, thread_name_prefix='benchmarker'
        )

        if isinstance(adapter, ChunkerAdapter):
            loop = asyncio.get_running_loop()
            await loop.run_in_executor(benchmarker, self._benchmark_chunker, adapter)
        else:
            raise RuntimeError('Sorry, not yet')

    async def upload_objects(self, paths, *, rate_limit=None, skip_existing=False):
        self.display_status('Collecting files')
        files = self._flatten_resolve_paths(paths)
        if not files:
            logger.info('No files found, nothing to do')
            return
        else:
            logger.info('Found %d files', len(files))

        bytes_tracker = tqdm(
            desc='Data uploaded',
            unit='B',
            unit_scale=True,
            total=None,
            position=0,
            disable=self._quiet,
            leave=True,
        )
        finished_tracker = tqdm(
            desc='Files processed',
            unit='',
            total=len(files),
            position=1,
            disable=self._quiet,
            leave=True,
        )
        base_directory = Path.cwd()
        rate_limiter = utils.RateLimiter(rate_limit) if rate_limit is not None else None

        async def _upload_file(path):
            name = path.relative_to(
                os.path.commonpath([path, base_directory])
            ).as_posix()

            if skip_existing and await self._exists(name):
                logger.info('Skipping file %r (exists)', name)
            else:
                async with self._acquire_slot() as slot:
                    logger.info('Uploading file %r', name)
                    # TODO: async backend methods will naturally do the reading from the
                    # same (main) thread. This is suboptimal, even if we're more likely
                    # to be restricted by the bandwidth. Should we use async files/offload
                    # file IO to a dedicated executor?
                    with path.open('rb') as stream:
                        length = os.fstat(stream.fileno()).st_size
                        callback_wrapper = CallbackIOWrapper(
                            bytes_tracker.update, stream, 'read'
                        )
                        with utils.TQDMIOReader(
                            callback_wrapper,
                            desc=name,
                            total=length,
                            position=slot,
                            disable=self._quiet,
                            rate_limiter=rate_limiter,
                        ) as iowrapper:
                            await self._maybe_run_in_executor(
                                self.backend.upload_stream,
                                name,
                                iowrapper,
                                length,
                            )

            finished_tracker.update()

        with finished_tracker, bytes_tracker:
            await asyncio.gather(*map(_upload_file, files))

        return utils.DefaultNamespace(files=files)

    async def download_objects(
        self,
        *,
        path=None,
        object_prefix='',
        object_regex=None,
        rate_limit=None,
        skip_existing=False,
    ):
        base_directory = path if path is not None else Path.cwd()
        object_re = self._compile_or_none(object_regex)
        rate_limiter = utils.RateLimiter(rate_limit) if rate_limit is not None else None
        write_mode = 'xb' if skip_existing else 'wb'
        objects = []

        self.display_status('Loading object list')
        async for object_path in self._aiter(self.backend.list_files, object_prefix):
            if object_re is not None and object_re.search(object_path) is None:
                logger.info('Skipping %s (does not match the filter)', object_path)
                continue

            objects.append(object_path)

        if not objects:
            logger.info('No objects selected, nothing to do')
            return
        else:
            logger.info('Found %d objects', len(objects))

        bytes_tracker = tqdm(
            desc='Data downloaded',
            unit='B',
            unit_scale=True,
            total=None,
            position=0,
            disable=self._quiet,
            leave=True,
        )
        finished_tracker = tqdm(
            desc='Objects processed',
            unit='',
            total=len(objects),
            position=1,
            disable=self._quiet,
            leave=True,
        )

        async def _download_object(object_path):
            output_path = base_directory / object_path

            async with self._acquire_slot() as slot:
                output_path.parent.mkdir(parents=True, exist_ok=True)
                try:
                    write_stream = output_path.open(write_mode)
                except FileExistsError:
                    logger.info('Skipping object %r (file exists)', output_path)
                else:
                    logger.info('Downloading object %r', object_path)
                    # TODO: async backend methods will naturally do the writing from the
                    # same (main) thread. This is suboptimal, even if we're more likely
                    # to be restricted by the bandwidth. Should we use async files/offload
                    # file IO to a dedicated executor?
                    with write_stream:
                        callback_wrapper = CallbackIOWrapper(
                            bytes_tracker.update, write_stream, 'write'
                        )
                        with utils.TQDMIOWriter(
                            callback_wrapper,
                            desc=object_path[:25],  # TODO: something even smarter?
                            total=None,
                            position=slot,
                            disable=self._quiet,
                            rate_limiter=rate_limiter,
                        ) as iowrapper:
                            await self._maybe_run_in_executor(
                                self.backend.download_stream, object_path, iowrapper
                            )

            finished_tracker.update()

        with finished_tracker, bytes_tracker:
            await asyncio.gather(*map(_download_object, objects))

        return utils.DefaultNamespace(objects=objects)

    async def list_objects(
        self,
        *,
        object_prefix='',
        object_regex=None,
    ):
        object_re = self._compile_or_none(object_regex)
        paths = []

        self.display_status('Loading object list')
        async for object_path in self._aiter(self.backend.list_files, object_prefix):
            if object_re is not None and object_re.search(object_path) is None:
                logger.info('Skipping %s (does not match the filter)', object_path)
                continue

            paths.append(object_path)
            print(object_path)

        return utils.DefaultNamespace(paths=paths)

    async def delete_objects(self, object_paths, /, *, confirm=True):
        if confirm:
            message_parts = ['The following objects will be deleted:']
            message_parts.extend(f'    {x}' for x in object_paths)
            self.display_danger('\n'.join(message_parts))
            if input('Proceed? [y/n] ').lower() != 'y':
                logger.info('Aborting')
                return

        deleted_objects_tracker = tqdm(
            desc='Objects deleted',
            unit='',
            total=len(object_paths),
            position=0,
            disable=self._quiet,
            leave=True,
        )

        async def _delete_object(location):
            await self._delete(location)
            if self._cache_directory is not None:
                self._delete_cached(location)
            deleted_objects_tracker.update()

        with deleted_objects_tracker:
            await asyncio.gather(*map(_delete_object, object_paths))

    async def close(self):
        try:
            del self.props
        except AttributeError:
            pass

        await self._close()<|MERGE_RESOLUTION|>--- conflicted
+++ resolved
@@ -148,11 +148,7 @@
         FileListColumn.SNAPSHOT_NAME: 'snapshot name',
         FileListColumn.SNAPSHOT_DATE: 'snapshot date',
         FileListColumn.PATH: 'path',
-<<<<<<< HEAD
-        FileListColumn.CHUNK_COUNT: 'chunk count',
-=======
         FileListColumn.CHUNK_COUNT: 'chunks',
->>>>>>> d156e341
         FileListColumn.SIZE: 'size',
         FileListColumn.DIGEST: 'digest',
         FileListColumn.ATIME: 'accessed at',
@@ -901,11 +897,7 @@
             SnapshotListColumn.NAME: self._format_snapshot_name,
             SnapshotListColumn.NOTE: self._format_snapshot_note,
             SnapshotListColumn.TIMESTAMP: self._format_snapshot_utc_timestamp,
-<<<<<<< HEAD
-            SnapshotListColumn.FILE_COUNT: self._format_snapshot_files_count,
-=======
             SnapshotListColumn.FILE_COUNT: self._format_snapshot_file_count,
->>>>>>> d156e341
             SnapshotListColumn.SIZE: self._format_snaphot_size,
         }
         columns_widths = {}
@@ -1019,11 +1011,7 @@
         return dt.isoformat(sep=' ', timespec='seconds')
 
     async def list_files(
-<<<<<<< HEAD
-        self, *, snapshot_regex=None, files_regex=None, header=True, columns=None
-=======
         self, *, snapshot_regex=None, file_regex=None, header=True, columns=None
->>>>>>> d156e341
     ):
         if columns is None:
             columns = [
@@ -1038,11 +1026,7 @@
             FileListColumn.SNAPSHOT_NAME: self._format_file_snapshot_name,
             FileListColumn.SNAPSHOT_DATE: self._format_file_snapshot_date,
             FileListColumn.PATH: self._format_file_path,
-<<<<<<< HEAD
-            FileListColumn.CHUNK_COUNT: self._format_file_chunks_count,
-=======
             FileListColumn.CHUNK_COUNT: self._format_file_chunk_count,
->>>>>>> d156e341
             FileListColumn.SIZE: self._format_file_size,
             FileListColumn.DIGEST: self._format_file_digest,
             FileListColumn.ATIME: self._format_file_atime,
